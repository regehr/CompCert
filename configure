--- conflicted
+++ resolved
@@ -217,12 +217,9 @@
         cprepro="${toolprefix}dcc"
         cprepro_options="-E -D__GNUC__"
         libmath="-lm"
-<<<<<<< HEAD
         struct_passing="ref-caller"
         system="diab"
-=======
         responsefile="diab"
->>>>>>> e2b4459c
         ;;
     *)
         abi="eabi"
@@ -470,17 +467,12 @@
 ENDIANNESS=$endianness
 HAS_RUNTIME_LIB=$has_runtime_lib
 HAS_STANDARD_HEADERS=$has_standard_headers
-<<<<<<< HEAD
 LIBMATH=$libmath
 MODEL=$model
 STRUCT_PASSING=$struct_passing
 STRUCT_RETURN=$struct_return
 SYSTEM=$system
-=======
-ASM_SUPPORTS_CFI=$asm_supports_cfi
-CLIGHTGEN=$clightgen
 RESPONSEFILE=$responsefile
->>>>>>> e2b4459c
 EOF
 else
 cat >> Makefile.config <<'EOF'
