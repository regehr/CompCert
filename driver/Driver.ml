--- conflicted
+++ resolved
@@ -155,7 +155,7 @@
   output_value oc C2C.decl_atom;
   close_out oc
 
-let jdump_magic_number = "CompCertJDUMP" ^ Configuration.version
+let jdump_magic_number = "CompCertJDUMP" ^ Version.version
 
 let dump_jasm asm destfile =
   let oc = open_out_bin destfile in
@@ -185,11 +185,7 @@
     | Errors.Error msg ->
         print_error stderr msg;
         exit 2 in
-<<<<<<< HEAD
   (* Dump Asm in binary and JSON format *)  
-=======
-  (* Dump Asm in binary format *)
->>>>>>> 2f31c186
   if !option_sdump then
     begin
       dump_asm asm (output_filename sourcename ".c" ".sdump");
