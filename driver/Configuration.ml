(* *********************************************************************)
(*                                                                     *)
(*              The Compcert verified compiler                         *)
(*                                                                     *)
(*          Bernhard Schommer, AbsInt Angewandte Informatik GmbH       *)
(*                                                                     *)
(*  AbsInt Angewandte Informatik GmbH. All rights reserved. This file  *)
(*  is distributed under the terms of the INRIA Non-Commercial         *)
(*  License Agreement.                                                 *)
(*                                                                     *)
(* *********************************************************************)

open Printf

(* Locate the .ini file, which is either in the same directory as
  the executable or in the directory ../share *)

let ini_file_name =
  try
    Sys.getenv "COMPCERT_CONFIG"
  with Not_found ->
    let exe_dir = Filename.dirname Sys.executable_name in
    let exe_ini = Filename.concat exe_dir "compcert.ini" in
    let share_dir =
      Filename.concat (Filename.concat exe_dir Filename.parent_dir_name)
                      "share" in
    let share_ini = Filename.concat share_dir "compcert.ini" in
    if Sys.file_exists exe_ini then exe_ini
    else if Sys.file_exists share_ini then share_ini
    else begin 
      eprintf "Cannot find compcert.ini configuration file.\n";
      exit 2
    end

(* Read in the .ini file *)

let _ =
  try
    Readconfig.read_config_file ini_file_name
  with
  | Readconfig.Error(file, lineno, msg) ->
      eprintf "Error reading configuration file %s.\n" ini_file_name;
      eprintf "%s:%d:%s\n" file lineno msg;
      exit 2
  | Sys_error msg ->
      eprintf "Error reading configuration file %s.\n" ini_file_name;
      eprintf "%s\n" msg;
      exit 2

let get_config key =
  match Readconfig.key_val key with
  | Some v -> v
  | None -> eprintf "Configuration option `%s' is not set\n" key; exit 2

let bad_config key vl =
  eprintf "Invalid value `%s' for configuration option `%s'\n"
          (String.concat " " vl) key;
  exit 2

let get_config_string key =
  match get_config key with
  | [v] -> v
  | vl -> bad_config key vl

let get_config_list key =
  match get_config key with
  | [] -> bad_config key []
  | vl -> vl

let prepro = get_config_list "prepro"
let asm = get_config_list "asm"
let linker = get_config_list "linker"
let arch = 
  match get_config_string "arch" with
  | "powerpc"|"arm"|"ia32" as a -> a
  | v -> bad_config "arch" [v]
let model = get_config_string "model"
let abi = get_config_string "abi"
let system = get_config_string "system"
let has_runtime_lib = 
  match get_config_string "has_runtime_lib" with
  | "true" -> true
  | "false" -> false
  | v -> bad_config "has_runtime_lib" [v]
let stdlib_path =
  if has_runtime_lib then
    get_config_string "stdlib_path"
  else
    ""
let asm_supports_cfi = 
  match get_config_string "asm_supports_cfi" with
  | "true" -> true
  | "false" -> false
  | v -> bad_config "asm_supports_cfi" [v]

<<<<<<< HEAD
let advanced_debug =
  match get_config_string "advanced_debug" with
  | "true" -> true
  | "false" -> false
  | v -> bad_config "advanced_debug" [v]

let version = get_config_string "version"
=======
let version = get_config_string "version"

type struct_passing_style =
  | SP_ref_callee                       (* by reference, callee takes copy *)
  | SP_ref_caller                       (* by reference, caller takes copy *)
  | SP_split_args                       (* by value, as a sequence of ints *)

type struct_return_style =
  | SR_int1248      (* return by content if size is 1, 2, 4 or 8 bytes *)
  | SR_int1to4      (* return by content if size is <= 4 *)
  | SR_int1to8      (* return by content if size is <= 8 *)
  | SR_ref          (* always return by assignment to a reference 
                       given as extra argument *)

let struct_passing_style =
  match get_config_string "struct_passing_style" with
  | "ref-callee" -> SP_ref_callee
  | "ref-caller" -> SP_ref_caller
  | "ints"       -> SP_split_args
  | v -> bad_config "struct_passing_style" [v]

let struct_return_style =
  match get_config_string "struct_return_style" with
  | "int1248"  -> SR_int1248
  | "int1-4"   -> SR_int1to4
  | "int1-8"   -> SR_int1to8
  | "ref"      -> SR_ref
  | v -> bad_config "struct_return_style" [v]
>>>>>>> 47a6b116
<|MERGE_RESOLUTION|>--- conflicted
+++ resolved
@@ -93,15 +93,12 @@
   | "false" -> false
   | v -> bad_config "asm_supports_cfi" [v]
 
-<<<<<<< HEAD
 let advanced_debug =
   match get_config_string "advanced_debug" with
   | "true" -> true
   | "false" -> false
   | v -> bad_config "advanced_debug" [v]
 
-let version = get_config_string "version"
-=======
 let version = get_config_string "version"
 
 type struct_passing_style =
@@ -129,5 +126,4 @@
   | "int1-4"   -> SR_int1to4
   | "int1-8"   -> SR_int1to8
   | "ref"      -> SR_ref
-  | v -> bad_config "struct_return_style" [v]
->>>>>>> 47a6b116
+  | v -> bad_config "struct_return_style" [v]